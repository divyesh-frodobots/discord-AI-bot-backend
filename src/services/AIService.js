import OpenAI from "openai";
import constants from "../config/constants.js";
import { getServerFallbackResponse } from '../config/serverConfigs.js';

class AIService {
  constructor() {
    if (!process.env.OPENAI_API_KEY) {
      throw new Error("OPENAI_API_KEY environment variable is not set");
    }
    
    this.openai = new OpenAI({
      apiKey: process.env.OPENAI_API_KEY
    });
  }

  async generateResponse(messages, guildId = null) {
    try {
      // Add strict instruction to only use provided content
      const strictMessages = [
        {
          role: "system",
          content: "You are a helpful Discord bot for FrodoBots. You can engage in basic conversation and greetings, but for technical questions about FrodoBots products, you must ONLY use information from the provided conversation context. For technical questions not covered in the provided content, say 'I don't have specific information about that. You can ask to talk to team for more detailed help.'"
        },
        ...messages
      ];

      const completion = await this.openai.chat.completions.create({
<<<<<<< HEAD
        model: "gpt-4.1-nano",
        messages: messages,
        temperature: 0.8, // Increased for more natural responses
=======
        model: "gpt-4.1",
        messages: strictMessages,
        temperature: 0.7, // Slightly reduced for more focused responses
>>>>>>> 6daa467a
        max_tokens: 500, // Reduced from 1000 to leave more room for system prompt
        presence_penalty: 0.1, // Slightly reduce repetition
        frequency_penalty: 0.1 // Slightly reduce repetitive phrases
      });

      const reply = completion.choices[0].message.content;
      const confidence = this.calculateConfidence(reply, messages);
      return this.validateResponse(reply, confidence, guildId);
    } catch (err) {
      console.error("OpenAI Error:", err.message);
      throw new Error("AI service error");
    }
  }

  validateResponse(reply, confidence, guildId) {
    // Check if the reply is meaningful
    if (!reply || reply.trim().length < 5) {
      return {
        isValid: false,
        response: getServerFallbackResponse(guildId),
        confidence: 0
      };
    }
    // Check for robotic phrases and improve them
    const improvedReply = this.improveResponseTone(reply);

    return {
      isValid: true,
      response: improvedReply,
      confidence: confidence
    };
  }

  // Improve response tone to sound more natural
  improveResponseTone(reply) {
    let improved = reply;

    // Replace robotic phrases with more natural ones
    const roboticPhrases = [
      { 
        pattern: /the information provided does not specify/i, 
        replacement: "I don't have specific info about that" 
      },
      { 
        pattern: /based on the available data/i, 
        replacement: "From what I know" 
      },
      { 
        pattern: /the information provided indicates/i, 
        replacement: "Here's what I can tell you" 
      },
      { 
        pattern: /according to the information/i, 
        replacement: "Based on what I know" 
      },
      { 
        pattern: /the available information shows/i, 
        replacement: "What I can share with you is" 
      },
      { 
        pattern: /it is important to note that/i, 
        replacement: "Keep in mind that" 
      },
      { 
        pattern: /it should be mentioned that/i, 
        replacement: "Also worth noting" 
      },
      { 
        pattern: /the system indicates/i, 
        replacement: "I can see that" 
      }
    ];

    roboticPhrases.forEach(({ pattern, replacement }) => {
      improved = improved.replace(pattern, replacement);
    });

    // Add friendly transitions if the response starts abruptly
    if (improved.match(/^(However|But|Although)/i)) {
      improved = improved.replace(/^(However|But|Although)/i, 'That said,');
    }

    return improved;
  }

  calculateConfidence(reply, messages) {
    // Simple confidence calculation based on response characteristics
    let confidence = 0.8; // Base confidence
    
    // Reduce confidence for very short responses
    if (reply.length < 20) {
      confidence -= 0.2;
    }
    
    // Reduce confidence for responses that seem uncertain
    const uncertaintyWords = ['maybe', 'perhaps', 'i think', 'possibly', 'not sure', 'uncertain'];
    const lowerReply = reply.toLowerCase();
    uncertaintyWords.forEach(word => {
      if (lowerReply.includes(word)) {
        confidence -= 0.1;
      }
    });
    
    // Reduce confidence for robotic phrases
    const roboticPhrases = [
      'the information provided does not specify',
      'based on the available data',
      'the information provided indicates',
      'according to the information',
      'the available information shows',
      'it is important to note that',
      'it should be mentioned that',
      'the system indicates'
    ];
    
    roboticPhrases.forEach(phrase => {
      if (lowerReply.includes(phrase)) {
        confidence -= 0.2; // Significant reduction for robotic language
      }
    });
    
    // Increase confidence for responses that reference FrodoBots content
    const frodoBotsWords = ['frodobots', 'robot', 'earthrover', 'ufb', 'help', 'support'];
    frodoBotsWords.forEach(word => {
      if (lowerReply.toLowerCase().includes(word)) {
        confidence += 0.05;
      }
    });
    
    // Increase confidence for friendly, conversational responses
    const friendlyPhrases = [
      'here\'s what i can tell you',
      'from what i know',
      'i can help you with',
      'great question',
      'let me share',
      'happy to help'
    ];
    
    friendlyPhrases.forEach(phrase => {
      if (lowerReply.includes(phrase)) {
        confidence += 0.1; // Boost for friendly language
      }
    });
    
    // Ensure confidence is between 0 and 1
    return Math.max(0, Math.min(1, confidence));
  }
}

export default AIService; <|MERGE_RESOLUTION|>--- conflicted
+++ resolved
@@ -7,7 +7,7 @@
     if (!process.env.OPENAI_API_KEY) {
       throw new Error("OPENAI_API_KEY environment variable is not set");
     }
-    
+
     this.openai = new OpenAI({
       apiKey: process.env.OPENAI_API_KEY
     });
@@ -25,15 +25,9 @@
       ];
 
       const completion = await this.openai.chat.completions.create({
-<<<<<<< HEAD
         model: "gpt-4.1-nano",
-        messages: messages,
-        temperature: 0.8, // Increased for more natural responses
-=======
-        model: "gpt-4.1",
         messages: strictMessages,
         temperature: 0.7, // Slightly reduced for more focused responses
->>>>>>> 6daa467a
         max_tokens: 500, // Reduced from 1000 to leave more room for system prompt
         presence_penalty: 0.1, // Slightly reduce repetition
         frequency_penalty: 0.1 // Slightly reduce repetitive phrases
@@ -73,37 +67,37 @@
 
     // Replace robotic phrases with more natural ones
     const roboticPhrases = [
-      { 
-        pattern: /the information provided does not specify/i, 
-        replacement: "I don't have specific info about that" 
+      {
+        pattern: /the information provided does not specify/i,
+        replacement: "I don't have specific info about that"
       },
-      { 
-        pattern: /based on the available data/i, 
-        replacement: "From what I know" 
+      {
+        pattern: /based on the available data/i,
+        replacement: "From what I know"
       },
-      { 
-        pattern: /the information provided indicates/i, 
-        replacement: "Here's what I can tell you" 
+      {
+        pattern: /the information provided indicates/i,
+        replacement: "Here's what I can tell you"
       },
-      { 
-        pattern: /according to the information/i, 
-        replacement: "Based on what I know" 
+      {
+        pattern: /according to the information/i,
+        replacement: "Based on what I know"
       },
-      { 
-        pattern: /the available information shows/i, 
-        replacement: "What I can share with you is" 
+      {
+        pattern: /the available information shows/i,
+        replacement: "What I can share with you is"
       },
-      { 
-        pattern: /it is important to note that/i, 
-        replacement: "Keep in mind that" 
+      {
+        pattern: /it is important to note that/i,
+        replacement: "Keep in mind that"
       },
-      { 
-        pattern: /it should be mentioned that/i, 
-        replacement: "Also worth noting" 
+      {
+        pattern: /it should be mentioned that/i,
+        replacement: "Also worth noting"
       },
-      { 
-        pattern: /the system indicates/i, 
-        replacement: "I can see that" 
+      {
+        pattern: /the system indicates/i,
+        replacement: "I can see that"
       }
     ];
 
@@ -122,12 +116,12 @@
   calculateConfidence(reply, messages) {
     // Simple confidence calculation based on response characteristics
     let confidence = 0.8; // Base confidence
-    
+
     // Reduce confidence for very short responses
     if (reply.length < 20) {
       confidence -= 0.2;
     }
-    
+
     // Reduce confidence for responses that seem uncertain
     const uncertaintyWords = ['maybe', 'perhaps', 'i think', 'possibly', 'not sure', 'uncertain'];
     const lowerReply = reply.toLowerCase();
@@ -136,7 +130,7 @@
         confidence -= 0.1;
       }
     });
-    
+
     // Reduce confidence for robotic phrases
     const roboticPhrases = [
       'the information provided does not specify',
@@ -148,13 +142,13 @@
       'it should be mentioned that',
       'the system indicates'
     ];
-    
+
     roboticPhrases.forEach(phrase => {
       if (lowerReply.includes(phrase)) {
         confidence -= 0.2; // Significant reduction for robotic language
       }
     });
-    
+
     // Increase confidence for responses that reference FrodoBots content
     const frodoBotsWords = ['frodobots', 'robot', 'earthrover', 'ufb', 'help', 'support'];
     frodoBotsWords.forEach(word => {
@@ -162,7 +156,7 @@
         confidence += 0.05;
       }
     });
-    
+
     // Increase confidence for friendly, conversational responses
     const friendlyPhrases = [
       'here\'s what i can tell you',
@@ -172,16 +166,16 @@
       'let me share',
       'happy to help'
     ];
-    
+
     friendlyPhrases.forEach(phrase => {
       if (lowerReply.includes(phrase)) {
         confidence += 0.1; // Boost for friendly language
       }
     });
-    
+
     // Ensure confidence is between 0 and 1
     return Math.max(0, Math.min(1, confidence));
   }
 }
 
-export default AIService; +export default AIService;