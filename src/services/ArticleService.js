import axios from "axios";
import * as cheerio from 'cheerio';
import { getServerFallbackResponse } from '../config/serverConfigs.js';

class ArticleService {
  constructor() {
    this.cachedArticles = {};
    this.lastFetched = {};
    this.cachedContent = null; // Cache the combined content
    this.lastContentFetch = 0;
    this.discoveredUrls = new Set(); // Track discovered URLs to avoid duplicates
    this.visitedUrls = new Set(); // Track visited URLs to avoid infinite loops

    // Configuration
    this.BASE_URL = "https://intercom.help/frodobots/en/";
    this.REFRESH_INTERVAL = 60 * 60 * 1000; // 1 hour
    this.MAX_TOKENS = 40000; // Increased for GPT-4.1's 1M context window - comprehensive knowledge base
    this.CONTENT_CACHE_DURATION = 30 * 60 * 1000; // 30 minutes for combined content
    this.MAX_DEPTH = 7; // Increased for comprehensive content with GPT-4.1
    this.MAX_URLS = 200; // Increased to get full knowledge base
    this.CONCURRENT_REQUESTS = 3; // Number of concurrent requests

    this.CATEGORY_URLS = {
      getting_started: "https://intercom.help/frodobots/en/collections/3762588-getting-started",
      earthrover_school: "https://intercom.help/frodobots/en/collections/3762589-earthrovers-school",
      earthrover: "https://intercom.help/frodobots/en/collections/9174353-earthrovers-personal-bots",
      ufb: "https://intercom.help/frodobots/en/collections/12076791-ufb-ultimate-fighting-bots",
      sam: "https://intercom.help/frodobots/en/collections/13197832-sam-small-autonomous-mofo",
      robotsfun: "https://intercom.help/frodobots/en/collections/13197811-robots-fun",
      et_fugi: "https://intercom.help/frodobots/en/articles/11561671-et-fugi-ai-competition"
    };
  }

  // Rough token estimation (1 token ≈ 4 characters)
  estimateTokens(text) {
    return Math.ceil(text.length / 4);
  }

  // Truncate content to fit within token limits
  truncateContent(content, maxTokens = this.MAX_TOKENS) {
    const estimatedTokens = this.estimateTokens(content);
    if (estimatedTokens <= maxTokens) {
      return content;
    }

    const maxChars = maxTokens * 4;
    const truncated = content.substring(0, maxChars);
    return truncated + "\n\n[Content truncated due to length limits]";
  }

  // Check if URL is within the FrodoBots help center domain
  isValidFrodoBotsUrl(url) {
    try {
      const urlObj = new URL(url);
      return urlObj.hostname === 'intercom.help' &&
             urlObj.pathname.startsWith('/frodobots/en/');
    } catch (error) {
      return false;
    }
  }

  // Normalize URL to avoid duplicates
  normalizeUrl(url) {
    try {
      const urlObj = new URL(url);
      // Remove hash fragments and query parameters for consistency
      return `${urlObj.protocol}//${urlObj.host}${urlObj.pathname}`;
    } catch (error) {
      return url;
    }
  }

  // Extract all links from a page
  async extractLinksFromPage(url) {
    try {
      const { data } = await axios.get(url, {
        timeout: 10000,
        headers: {
          "User-Agent": "Mozilla/5.0 (compatible; UFB-Bot/1.0)",
        },
      });

      const $ = cheerio.load(data);
      const links = [];

      // Find all anchor tags
      $('a[href]').each((index, element) => {
        const href = $(element).attr("href");
        if (href) {
          let fullUrl;

          if (href.startsWith("http")) {
            fullUrl = href;
          } else if (href.startsWith("/")) {
            fullUrl = `https://intercom.help${href}`;
          } else {
            fullUrl = new URL(href, url).href;
          }

          const normalizedUrl = this.normalizeUrl(fullUrl);

          if (this.isValidFrodoBotsUrl(normalizedUrl) &&
              !this.discoveredUrls.has(normalizedUrl)) {
            links.push(normalizedUrl);
            this.discoveredUrls.add(normalizedUrl);
          }
        }
      });

      return [...new Set(links)];
    } catch (err) {
      console.error(`Error extracting links from ${url}:`, err.message);
      return [];
          }
    }

  // Clean and format URLs for Discord auto-linking
  cleanUrlsForDiscord(text) {
    // First, extract URLs from existing markdown links [text](url)
    text = text.replace(/\[([^\]]*)\]\(([^)]+)\)/g, (match, linkText, url) => {
      // Clean up the URL
      let cleanUrl = url.replace(/[.,;!?]+$/, '');
      // Return just the URL for Discord auto-linking
      return cleanUrl;
    });

    // Then handle any remaining plain URLs
    const urlRegex = /https?:\/\/[^\s<>"{}|\\^`[\]()]+/g;
    text = text.replace(urlRegex, (url) => {
      // Clean up URL (remove trailing punctuation)
      let cleanUrl = url.replace(/[.,;!?]+$/, '');
      return cleanUrl;
    });

    return text;
  }

  // Fetch article content from a page including links, images, and videos
  async fetchArticleText(url) {
    try {
      const { data } = await axios.get(url, {
        timeout: 10000,
        headers: {
          "User-Agent": "Mozilla/5.0 (compatible; UFB-Bot/1.0)",
        },
      });

      const $ = cheerio.load(data);

      // Try multiple selectors to extract content
      let content = "";
      let mediaContent = "";

      // Try article tag first
      const articleElement = $("article");
      if (articleElement.length > 0) {
        content = articleElement.text();
        mediaContent = this.extractMediaContent($, articleElement, url);
      } else {
        // Try main content area
        const mainElement = $("main");
        if (mainElement.length > 0) {
          content = mainElement.text();
          mediaContent = this.extractMediaContent($, mainElement, url);
        } else {
          // Try body content
          const bodyElement = $("body");
          content = bodyElement.text();
          mediaContent = this.extractMediaContent($, bodyElement, url);
        }
      }

      // Clean up the text, convert URLs to clickable format, and combine with media content
      const cleanText = content.replace(/\s+/g, " ").trim();
      const textWithClickableUrls = this.cleanUrlsForDiscord(cleanText);
      const combinedContent = textWithClickableUrls + (mediaContent ? "\n\n" + mediaContent : "");

      return combinedContent;
    } catch (err) {
      console.error(`Error fetching article ${url}:`, err.message);
      return null;
    }
  }

  // Extract media content (links, images, videos) from a cheerio element
  extractMediaContent($, element, baseUrl) {
    const mediaItems = [];

    // Extract links
    element.find('a[href]').each((index, link) => {
      const href = $(link).attr('href');
      const text = $(link).text().trim();
      if (href && text) {
        let fullUrl;
        if (href.startsWith('http')) {
          fullUrl = href;
        } else if (href.startsWith('/')) {
          fullUrl = new URL(href, baseUrl).href;
        } else {
          fullUrl = new URL(href, baseUrl).href;
        }
        mediaItems.push(`${text}: ${fullUrl}`);
      }
    });

    // Extract images
    element.find('img[src]').each((index, img) => {
      const src = $(img).attr('src');
      const alt = $(img).attr('alt') || 'Image';
      if (src) {
        let fullUrl;
        if (src.startsWith('http')) {
          fullUrl = src;
        } else if (src.startsWith('/')) {
          fullUrl = new URL(src, baseUrl).href;
        } else {
          fullUrl = new URL(src, baseUrl).href;
        }
        mediaItems.push(`Image: ${alt} (${fullUrl})`);
      }
    });

    // Extract videos (iframe, video tags, etc.)
    element.find('iframe[src], video source[src], video[src]').each((index, video) => {
      const src = $(video).attr('src');
      const title = $(video).attr('title') || $(video).attr('alt') || 'Video';
      if (src) {
        let fullUrl;
        if (src.startsWith('http')) {
          fullUrl = src;
        } else if (src.startsWith('/')) {
          fullUrl = new URL(src, baseUrl).href;
        } else {
          fullUrl = new URL(src, baseUrl).href;
        }
        mediaItems.push(`Video: ${title} (${fullUrl})`);
      }
    });

    // Extract embedded content (YouTube, Vimeo, etc.)
    element.find('iframe[src*="youtube"], iframe[src*="vimeo"], iframe[src*="dailymotion"]').each((index, iframe) => {
      const src = $(iframe).attr('src');
      const title = $(iframe).attr('title') || 'Embedded Video';
      if (src) {
        mediaItems.push(`Embedded Video: ${title} (${src})`);
      }
    });

    return mediaItems.length > 0 ? "Media Content:\n" + mediaItems.join('\n') : "";
  }

  // Recursive crawler to discover all pages
  async crawlPages(startUrl, depth = 0) {
    if (depth >= this.MAX_DEPTH ||
        this.visitedUrls.size >= this.MAX_URLS ||
        this.visitedUrls.has(startUrl)) {
      return [];
    }

    this.visitedUrls.add(startUrl);
    console.log(`Crawling: ${startUrl} (depth: ${depth}, visited: ${this.visitedUrls.size})`);

    try {
      // Extract links from current page
      const links = await this.extractLinksFromPage(startUrl);

      // Get content from current page
      const content = await this.fetchArticleText(startUrl);
      const results = content ? [{ url: startUrl, content }] : [];

      // Recursively crawl discovered links
      if (depth < this.MAX_DEPTH - 1 && links.length > 0) {
        // Process links in batches to avoid overwhelming the server
        const batchSize = this.CONCURRENT_REQUESTS;
        for (let i = 0; i < links.length && this.visitedUrls.size < this.MAX_URLS; i += batchSize) {
          const batch = links.slice(i, i + batchSize);
          const batchPromises = batch.map(link => this.crawlPages(link, depth + 1));
          const batchResults = await Promise.all(batchPromises);

          for (const batchResult of batchResults) {
            results.push(...batchResult);
          }
        }
      }

      return results;
    } catch (error) {
      console.error(`Error crawling ${startUrl}:`, error.message);
      return [];
    }
  }

  // Get all article URLs by crawling from the base URL
  async getAllArticleUrls() {
    console.log("Starting crawl from base URL:", this.BASE_URL);

    // Reset tracking sets
    this.discoveredUrls.clear();
    this.visitedUrls.clear();

    // Start crawling from the base URL
    const crawledPages = await this.crawlPages(this.BASE_URL);

    // Extract unique URLs
    const urls = [...new Set(crawledPages.map(page => page.url))];
    console.log(`Crawling completed. Found ${urls.length} unique pages.`);

    return urls;
  }

  async getCachedArticle(url) {
    const now = Date.now();

    if (
      !this.cachedArticles[url] ||
      now - (this.lastFetched[url] || 0) > this.REFRESH_INTERVAL
    ) {
      this.cachedArticles[url] = await this.fetchArticleText(url);
      this.lastFetched[url] = now;
    }
    return this.cachedArticles[url];
  }

  // Fetch all articles and combine their content with caching
  async getAllArticles() {
    const now = Date.now();

    // Return cached content if it's still fresh
    if (
      this.cachedContent &&
      now - this.lastContentFetch < this.CONTENT_CACHE_DURATION
    ) {
      console.log("Using cached article content");
      return this.cachedContent;
    }

    const allUrls = await this.getAllArticleUrls();
    console.log(`Fetching content from ${allUrls.length} articles...`);

    // Fetch articles in parallel with concurrency limit
    const batchSize = this.CONCURRENT_REQUESTS;
    const allArticles = [];

    for (let i = 0; i < allUrls.length; i += batchSize) {
      const batch = allUrls.slice(i, i + batchSize);
      const batchPromises = batch.map((url) => this.getCachedArticle(url));
      const batchResults = await Promise.all(batchPromises);
      allArticles.push(...batchResults);
    }

    const validArticles = allArticles.filter((article) => article !== null);
    console.log(`Successfully loaded ${validArticles.length} articles`);

    const combinedContent = validArticles.join("\n\n---\n\n");
    const truncatedContent = this.truncateContent(combinedContent);
    const estimatedTokens = this.estimateTokens(truncatedContent);

    console.log(`Combined content estimated tokens: ${estimatedTokens}`);

    // Cache the result
    this.cachedContent = truncatedContent;
    this.lastContentFetch = now;

    return truncatedContent;
  }

  async initialize() {
    // const allContent = await this.getAllArticles();
    // if (allContent) {
    //   console.log("Article service initialized successfully");
    //   return allContent;
    // } else {
    //   console.log("Failed to load articles, using fallback");
    //   return "Article content unavailable";
    // }
  }

  // Get cache statistics
  getCacheStats() {
    const now = Date.now();
    const cachedUrls = Object.keys(this.cachedArticles);
    const freshUrls = cachedUrls.filter(
      (url) => now - (this.lastFetched[url] || 0) < this.REFRESH_INTERVAL
    );

    return {
      totalCached: cachedUrls.length,
      freshCached: freshUrls.length,
      contentCacheAge: this.cachedContent ? now - this.lastContentFetch : null,
      contentCacheFresh:
        this.cachedContent &&
        now - this.lastContentFetch < this.CONTENT_CACHE_DURATION,
      discoveredUrls: this.discoveredUrls.size,
      visitedUrls: this.visitedUrls.size,
    };
  }

  async getArticlesByCategory(categoryKey) {
    const categoryUrl = this.CATEGORY_URLS[categoryKey];
    if (!categoryUrl) throw new Error("Unknown category");

    // Only extract direct article links from the collection page
    this.discoveredUrls.clear();
    this.visitedUrls.clear();
    const articleLinks = await this.extractLinksFromPage(categoryUrl);

    // Fetch and combine content from only those direct article links
    const allArticles = [];
    for (const url of articleLinks) {
      const content = await this.getCachedArticle(url);
      if (content) allArticles.push(content);
    }
    const combinedContent = allArticles.join("\n\n---\n\n");
    return this.truncateContent(combinedContent);
  }

  // Filter Getting Started content to only include generic or selected-product info
  filterGettingStartedContent(content, productKey) {
    const productKeywords = {
      ufb: [
        'ufb', 'ultimate fighting bot', 'fighting bot', 'robot fighting', 'ufb.gg', 'ultimate fighting', 'fighting game', 'robot combat'
      ],
      earthrover: [
        'earthrover', 'drive to earn', 'personal bot', 'earth rover', 'driving', 'drive', 'earn', 'fbp', 'frodobots points', 'wallet', 'solana', 'activation'
      ],
      earthrover_school: [
        'school', 'earthrover school', 'learning', 'education', 'mission', 'test drive', 'practice', 'training', 'leaderboard', 'xp', 'experience points'
      ],
      sam: [
        'sam', 'small autonomous mofo', 'autonomous', 'mofo', 'small bot', 'autonomous bot', 'small autonomous', 'sam bot', 'autonomous mofo'
      ],
      robotsfun: [
        'robots fun', 'robot fun', 'fun robots', 'robot activities', 'fun activities', 'robot games', 'robot entertainment', 'fun bot', 'entertainment robots'
      ]
    };
    const allProductKeys = Object.keys(productKeywords);
    const selectedKeywords = productKeywords[productKey] || [];
    const otherProductKeywords = allProductKeys.filter(k => k !== productKey).flatMap(k => productKeywords[k]);

    // Split content into paragraphs/sections
    const sections = content.split(/\n{2,}/);
    const filtered = sections.filter(section => {
      const lower = section.toLowerCase();
      // If it mentions another product, exclude
      if (otherProductKeywords.some(word => lower.includes(word))) return false;
      // If it mentions the selected product, keep
      if (selectedKeywords.some(word => lower.includes(word))) return true;
      // If it doesn't mention any product, keep (generic)
      if (!allProductKeys.some(key => productKeywords[key].some(word => lower.includes(word)))) return true;
      // Otherwise, exclude
      return false;
    });
    return filtered.join('\n\n');
  }


}

/**
 * Builds a system prompt for GPT using the selected product's article content.
 * @param {string|array} articleContent - The content for the selected product (string or array of strings/objects).
 * @param {string} productName - The product name (e.g., 'UFB', 'Earthrover').
 * @returns {string} The system prompt for GPT.
 */
export function buildSystemPrompt(articleContent, productName) {
  let contentString = "";

  // If articleContent is an array of objects, join their content fields
  if (Array.isArray(articleContent)) {
    if (articleContent.length > 0 && typeof articleContent[0] === "object" && articleContent[0].content) {
      contentString = articleContent.map(a => a.content).join("\n\n---\n\n");
    } else {
      contentString = articleContent.join("\n\n---\n\n");
    }
  } else {
    contentString = articleContent;
  }

  return `
You are a friendly and helpful support assistant for FrodoBots, operating directly within Discord. You have access to information about **${productName}** below. Use this information to help users in a natural, conversational way.

CONVERSATION GUIDELINES:
- You can engage in basic conversation, greetings, and general chat
- For technical questions about FrodoBots products, you must ONLY use information from the articles above
- If technical information is not in the provided articles, say "I don't have specific information about that. You can ask to talk to team for more detailed help."
- Be friendly and conversational while staying focused on FrodoBots support

CRITICAL PRODUCT CONSTRAINT:
- You are ONLY authorized to answer questions about ${productName}
- If a user asks about other FrodoBots products (UFB, Earthrover School, SAM, Robots Fun, etc.), politely redirect them to ask about ${productName} instead
- Only provide information that is specifically about ${productName} or general FrodoBots information that applies to ${productName}
- If someone asks about a different product, say something like "I'm here to help with ${productName} questions. For questions about other products, please select the correct product using the buttons above."

${contentString}

DISCORD CONTEXT:
- You are running as a Discord bot, already within the FrodoBots Discord server
- Users are interacting with you directly through Discord messages
- If users need human support, they can type "talk to team" or request human help in this same Discord channel
- The support team is available in this Discord server and will be notified when users need assistance

IMPORTANT GUIDELINES:
- Be friendly and conversational, like a helpful friend
- ONLY answer questions about ${productName} - redirect other product questions
- If you know the answer from the information above, give it directly and confidently
- If you don't have enough information about ${productName}, be honest but helpful - suggest what you do know and offer to connect them with human support
- When referring users to additional help, mention that they can type "talk to team" or ask for human support right here in Discord
- Avoid robotic phrases like "The information provided does not specify..." or "Based on the available data..."
- Instead, say things like "I don't have specific info about that for ${productName}, but here's what I do know..." or "That's a great question about ${productName}! Let me share what I can help with..."
- Keep responses concise but warm and helpful
- If someone needs more detailed help, mention they can get human assistance right here in Discord by asking to "talk to team"
- Always be encouraging and supportive - we want users to feel helped, not frustrated
- DO NOT mention website chat widgets or external contact methods - you're already in Discord with them
- DO NOT add generic closing statements like "Feel free to ask if you have any questions" or "I'm here to help" - end responses naturally
- Focus on providing the information directly without unnecessary closing phrases
- For technical questions not covered in the articles, say "I don't have specific information about that. You can ask to talk to team for more detailed help."

TONE: Friendly, helpful, honest, and encouraging. Like talking to a knowledgeable friend who wants to help!
  `.trim();
}

export function buildHumanHelpPrompt() {
  return `
<<<<<<< HEAD
You are FrodoBots' AI assistant on Discord. Your role is to help users and escalate to the support team when human help is clearly needed. Detect both direct phrases and emotional or contextual signals that suggest escalation.

🟥 ESCALATE when:
- User says phrases like: "talk to a human", "speak to support", "I need real help", "contact team"
- Tone suggests frustration, urgency, confusion, or repeated failed attempts
- Issues seem account-specific, complex, or unresolved after follow-up

🟩 AUTOMATED HELP OK when:
- User asks general product questions or basic troubleshooting
- Identity, capability, or FAQ questions
- You're confident the issue is well-understood and solvable

🟨 ASK FOR CLARITY when:
- Message is vague, lacks detail, or intent is unclear

📢 RESPONSE RULE:
- If escalation is needed, respond ONLY with: ${constants.MESSAGES.getFallbackResponse(constants.ROLES.SUPPORT_TEAM)}
- For all other messages, respond helpfully and conversationally
- Never include escalation message with other text
- Prioritize user satisfaction — when unsure, choose escalation

Be friendly, respectful, and responsive. Keep messages concise. You are not human and should never imply emotions.
=======
You are an AI assistant in the FrodoBots Discord server.

Your job is to read a user's message and decide whether they need HUMAN support or if the AI can handle it.

---

RESPOND WITH ONE OF:
- ESCALATE → if the user explicitly wants a human or is clearly frustrated with the bot
- CONTINUE → if the AI can reasonably help (DEFAULT for most questions)

---

ESCALATE ONLY if:
- The message explicitly requests humans: "talk to human", "contact team", "speak to someone", "real person", "support agent"
- The user is clearly frustrated with the BOT: "this bot sucks", "AI isn't helping", "nothing works", "I'm tired of this bot"
- The user explicitly wants escalation: "escalate this", "speak to manager", "get me a human"

CONTINUE for EVERYTHING ELSE including:
- ANY login, password, or access questions ("can't log in", "forgot password", "access issues")
- ANY technical questions ("how does X work", "what is Y", "setup help")  
- ANY general help requests ("help me", "can you help", "I need assistance")
- ANY product questions ("features", "pricing", "capabilities")
- ANY troubleshooting questions ("not working", "having issues", "problems with")

---

Examples:
- "I want to talk to someone" → ESCALATE
- "I can't log in" → CONTINUE
- "Can you help me?" → CONTINUE  
- "This bot isn't helping me" → ESCALATE
- "Having trouble with login" → CONTINUE
- "Need human support" → ESCALATE
- "How do I reset password?" → CONTINUE
- "Get me a real person" → ESCALATE

---

When in doubt, choose CONTINUE. Only escalate if there's a clear, explicit request for human help.

Respond with ONLY: ESCALATE or CONTINUE.
>>>>>>> 9300f37f
  `.trim();
}


export default ArticleService;<|MERGE_RESOLUTION|>--- conflicted
+++ resolved
@@ -521,30 +521,6 @@
 
 export function buildHumanHelpPrompt() {
   return `
-<<<<<<< HEAD
-You are FrodoBots' AI assistant on Discord. Your role is to help users and escalate to the support team when human help is clearly needed. Detect both direct phrases and emotional or contextual signals that suggest escalation.
-
-🟥 ESCALATE when:
-- User says phrases like: "talk to a human", "speak to support", "I need real help", "contact team"
-- Tone suggests frustration, urgency, confusion, or repeated failed attempts
-- Issues seem account-specific, complex, or unresolved after follow-up
-
-🟩 AUTOMATED HELP OK when:
-- User asks general product questions or basic troubleshooting
-- Identity, capability, or FAQ questions
-- You're confident the issue is well-understood and solvable
-
-🟨 ASK FOR CLARITY when:
-- Message is vague, lacks detail, or intent is unclear
-
-📢 RESPONSE RULE:
-- If escalation is needed, respond ONLY with: ${constants.MESSAGES.getFallbackResponse(constants.ROLES.SUPPORT_TEAM)}
-- For all other messages, respond helpfully and conversationally
-- Never include escalation message with other text
-- Prioritize user satisfaction — when unsure, choose escalation
-
-Be friendly, respectful, and responsive. Keep messages concise. You are not human and should never imply emotions.
-=======
 You are an AI assistant in the FrodoBots Discord server.
 
 Your job is to read a user's message and decide whether they need HUMAN support or if the AI can handle it.
@@ -586,9 +562,7 @@
 When in doubt, choose CONTINUE. Only escalate if there's a clear, explicit request for human help.
 
 Respond with ONLY: ESCALATE or CONTINUE.
->>>>>>> 9300f37f
   `.trim();
 }
 
-
 export default ArticleService;