export default {
  // Bot Identity
  BOT_IDENTITY: {
    NAME: "FrodoBots",
    DISPLAY_NAME: "FrodoBots Support AI",
    AVATAR_URL: "https://cdn.prod.website-files.com/66042185882fa3428f4dd6f1/662bee5b5ef7ed094186a56a_frodobots_ai_logo.png",
    BRAND_VOICE: "friendly, concise, professional"
  },

  // Public Channels Configuration
  PUBLIC_CHANNELS: {
    // Approved channels where bot can respond
    APPROVED_CHANNELS: [
      "test-bot-ai", // #test-bot-ai
      "test",
      "public-testing",
      "bot-public"
    ],

    // Trigger conditions
    TRIGGERS: {
      MENTION_BOT: true,        // @FrodoBot
      BOT_ROLE_ID: "1384878308398993542", // FrodoBots AI role ID (for role mentions)
      PREFIX_COMMANDS: [        // Command prefixes
        "/ask",
        "!help",
        "!question",
        "?help",
        "talk to team",
        "contact team",
        "need team help"
      ],
      QUESTION_WORDS: [         // Interrogative words
        "how", "what", "where", "why", "when", "who", "which"
      ],
      QUESTION_MARK: true       // Messages ending with ?
    },

    // Rate limiting
    RATE_LIMITS: {
      MAX_QUERIES_PER_MINUTE: 5,
      COOLDOWN_SECONDS: 10,
      MAX_QUERIES_PER_HOUR: 300
    },

    // Confidence threshold
    CONFIDENCE_THRESHOLD: 0.7,
    LOW_CONFIDENCE_RESPONSE: "I'm not fully sure about that, please tag a moderator for more help.",

    // Escalation
    ESCALATION_PHRASES: [
      "human please",
      "mod please",
      "support please",
      "escalate",
      "need human",
      "talk to team",
      "contact team",
      "need team help"
    ],
    ESCALATION_ROLE: "@SupportTeam",
    ESCALATION_MESSAGE: "A user has requested human assistance. {user} needs help in {channel}.",

    // Behavior controls
    BEHAVIOR: {
      DELETE_MESSAGES: false,
      EDIT_MESSAGES: false,
      MODERATE_MESSAGES: false,
      CHANGE_ROLES: false,
      BAN_USERS: false,
      KICK_USERS: false
    }
  },

  // Ticket Channels Configuration
  TICKET_CHANNELS: {
    // Ticket-related keywords
    TICKET_KEYWORDS: [
      "ticket",
      // "support",
      // "help",
      // "issue",
      // "problem"
    ],

    // Staff roles (bot ignores messages from these roles)
    STAFF_ROLES: [
      "Customer Support",
      "FrodoBots Team",
    ],

    // Staff role IDs (bot ignores messages from these role IDs)
    STAFF_ROLE_IDS: [
<<<<<<< HEAD
      "1396708268998660179", // Support team role ID
=======
      "1217016478193422406", // Support team role ID
      "1206793648734347284", // FrodoBots Team role ID
>>>>>>> 6ff9f545
      // Add more staff role IDs here as needed
    ],

    // Staff permissions (bot ignores messages from users with these permissions)
    STAFF_PERMISSIONS: [
      "ManageMessages",
      "ManageChannels", 
      "Administrator",
      "ManageGuild"
    ],

    // Ticket status keywords
    CLOSED_STATUS: [
      "closed",
      "resolved",
      "solved",
      "completed",
      "finished"
    ],

    // Rate limiting for tickets
    RATE_LIMITS: {
      MAX_QUERIES_PER_MINUTE: 3,
      COOLDOWN_SECONDS: 30,
      MAX_QUERIES_PER_TICKET: 50
    },

    // Confidence threshold
    CONFIDENCE_THRESHOLD: 0.7,
    LOW_CONFIDENCE_RESPONSE: "I'm not fully sure about that, I've tagged a support agent to help.",

    // Escalation
    ESCALATION_PHRASES: [
      "human please",
      "mod please",
      "support please",
      "escalate",
      "need human",
      "talk to team",
      "contact team",
      "need team help"
    ],
    ESCALATION_ROLE: "@SupportTeam",
    ESCALATION_MESSAGE: "User has requested human assistance in ticket {ticket}. Tagging support team.",

    // Bot reactivation command
    REACTIVATION_COMMAND: "/botresume",

    // Behavior controls
    BEHAVIOR: {
      CHANGE_TICKET_STATUS: false,
      MODIFY_ROLES: false,
      ACT_ON_ACCOUNTS: false,
      DELETE_MESSAGES: false,
      EDIT_MESSAGES: false,
      DEBUG_STAFF_ROLES: false  // Enable to log staff role detection
    }
  },

  // Logging Configuration
  LOGGING: {
    // Log channels
    PUBLIC_LOGS_CHANNEL: "logging-public",
    TICKET_LOGS_CHANNEL: "1215167403848114217", // Channel ID for ticket logs
    ADMIN_LOGS_CHANNEL: "admin-logs",

    // What to log
    LOG_LEVELS: {
      QUERIES: true,        // User questions
      RESPONSES: true,      // Bot answers
      ESCALATIONS: true,    // Human escalations
      ERRORS: true,         // Bot errors
      RATE_LIMITS: true,    // Rate limit hits
      TICKET_EVENTS: true   // Ticket creation/closure
    },

    // Data privacy
    PRIVACY: {
      STORE_PII: false,           // Personal identifiable information
      STORE_EMAILS: false,        // Email addresses
      STORE_REAL_NAMES: false,    // Real names
      ANONYMIZE_USER_IDS: true,   // Hash user IDs in logs
      LOG_RETENTION_DAYS: 30      // How long to keep logs
    }
  },

  // Developer Controls
  DEVELOPER_CONTROLS: {
    ENABLE_BOT: true,           // Master switch
    ENABLE_PUBLIC_CHANNELS: true,
    ENABLE_TICKET_CHANNELS: true,
    DEBUG_MODE: false,          // Extra logging
    MAINTENANCE_MODE: false,    // Bot responds with maintenance message
    
    // Quick disable commands
    DISABLE_COMMANDS: [
      "!botdisable",
      "!botstop",
      "!maintenance"
    ],
    
    // Enable commands
    ENABLE_COMMANDS: [
      "!botenable",
      "!botstart",
      "!botresume"
    ]
  },

  // Environment Variables
  ENV_VARS: {
    DISCORD_TOKEN: "DISCORD_TOKEN",
    OPENAI_API_KEY: "OPENAI_API_KEY",
    LOG_WEBHOOK_URL: "LOG_WEBHOOK_URL",
    ADMIN_CHANNEL_ID: "ADMIN_CHANNEL_ID",
    TICKET_LOGS_CHANNEL_ID: "TICKET_LOGS_CHANNEL_ID",
    ADMIN_LOGS_CHANNEL_ID: "ADMIN_LOGS_CHANNEL_ID"
  }
}; <|MERGE_RESOLUTION|>--- conflicted
+++ resolved
@@ -85,18 +85,13 @@
 
     // Staff roles (bot ignores messages from these roles)
     STAFF_ROLES: [
-      "Customer Support",
-      "FrodoBots Team",
+      // "My Support team",
+      "Customer Support"
     ],
 
     // Staff role IDs (bot ignores messages from these role IDs)
     STAFF_ROLE_IDS: [
-<<<<<<< HEAD
       "1396708268998660179", // Support team role ID
-=======
-      "1217016478193422406", // Support team role ID
-      "1206793648734347284", // FrodoBots Team role ID
->>>>>>> 6ff9f545
       // Add more staff role IDs here as needed
     ],
 
