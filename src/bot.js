import "dotenv/config";
import { Client, GatewayIntentBits, ChannelType } from "discord.js";
import { getServerFallbackResponse } from './config/serverConfigs.js';

// Import services
import ArticleService from "./services/ArticleService.js";
import ConversationService from "./services/ConversationService.js";
import AIService from "./services/AIService.js";
import TicketChannelService from "./services/TicketChannelService.js";
import TicketSelectionService from './services/TicketSelectionService.js';
import LoggingService from './services/LoggingService.js';
import PublicChannelService from './services/PublicChannelService.js';
import ChannelService from './services/ChannelService.js';
import PublicArticleService from "./services/PublicArticleService.js";
import PublicContentManager from "./services/PublicContentManager.js";

// Import handlers
import TicketButtonHandler from './services/TicketButtonHandler.js';
import TicketChannelManager from './services/TicketChannelManager.js';

// Import commands
import commands from './commands/index.js';

// Import constants
import constants from "./config/constants.js";
import botRules from "./config/botRules.js";

// ═══════════════════════════════════════════════════════════════════════════════
// SERVICE INITIALIZATION
// ═══════════════════════════════════════════════════════════════════════════════

// Core services
const articleService = new ArticleService();
const aiService = new AIService();
const channelService = new ChannelService();

// Ticket system services
const ticketSelectionService = new TicketSelectionService();
const ticketChannelService = new TicketChannelService(ticketSelectionService, articleService, aiService);
const conversationService = new ConversationService(articleService);

// Public channel services
const publicArticleService = new PublicArticleService();
const publicChannelService = new PublicChannelService();
const publicConversationService = new ConversationService(publicArticleService);
const publicContentManager = new PublicContentManager();

// Create Discord client
const client = new Client({
  intents: [
    GatewayIntentBits.Guilds,
    GatewayIntentBits.GuildMessages,
    GatewayIntentBits.MessageContent,
    GatewayIntentBits.GuildModeration, // For thread management
  ],
});

// Initialize handlers after client is ready
let ticketButtonHandler;
let ticketChannelManager;
let loggingService;

<<<<<<< HEAD
// ═══════════════════════════════════════════════════════════════════════════════
// BOT INITIALIZATION
// ═══════════════════════════════════════════════════════════════════════════════

=======
>>>>>>> 9300f37f
client.once("ready", async () => {
  console.log(constants.MESSAGES.BOT_READY, client.user.tag);

  // Initialize logging service
  loggingService = new LoggingService(client);

  // Initialize ticket system handlers
  ticketButtonHandler = new TicketButtonHandler(ticketSelectionService, articleService, conversationService, loggingService);
  ticketChannelManager = new TicketChannelManager(ticketSelectionService, loggingService);

  // Set up ticket service dependencies
  ticketChannelService.setServices(conversationService, aiService);
  ticketChannelService.setLoggingService(loggingService);

  // Set bot status and activity
  client.user.setActivity(constants.BOT_CONFIG.ACTIVITY_NAME, {
    type: constants.BOT_CONFIG.ACTIVITY_TYPE,
  });
  client.user.setStatus(constants.BOT_CONFIG.STATUS);

  // Initialize article services
  await initializeServices();

  // Set up periodic maintenance
  setupPeriodicMaintenance();
});

/**
 * Initialize all article services
 */
async function initializeServices() {
  try {
    // Initialize public articles
    await publicArticleService.initialize();
    
    // Log initialization status
    const status = publicArticleService.getInitializationStatus();
    console.log("✅ Public articles loaded successfully");
    console.log(`📊 PublicArticleService Status:`, status);

    // Rebuild thread tracking after restart
    await publicChannelService.rebuildThreadTracking(client);
    console.log("✅ Thread tracking rebuilt successfully");

  } catch (error) {
    console.error("❌ Error initializing services:", error);
  }
}

/**
 * Set up periodic maintenance tasks
 */
function setupPeriodicMaintenance() {
  // Clean up archived threads every 30 minutes
  setInterval(() => {
    publicChannelService.cleanupArchivedThreads(client);
  }, 30 * 60 * 1000);

  console.log("✅ Periodic maintenance tasks scheduled");
}

// Register slash commands when bot is ready
client.once('ready', async () => {
  console.log(`Logged in as ${client.user.tag}`);

  try {
    const commandData = Array.from(commands.values()).map(command => command.data);
    await client.application.commands.set(commandData);
    console.log('✅ Slash commands registered successfully');
  } catch (error) {
    console.error('❌ Error registering slash commands:', error);
  }
});

// ═══════════════════════════════════════════════════════════════════════════════
// MESSAGE HANDLING
// ═══════════════════════════════════════════════════════════════════════════════

/**
 * Main message handler - routes messages to appropriate handlers
 */
client.on("messageCreate", async (message) => {
  // Ignore bot messages
  if (message.author.bot) return;

  try {
    // Route to ticket system
    if (ticketChannelService.isTicketChannel(message.channel)) {
      await ticketChannelService.handleMessage(message);
      return;
    }

    // Route to public channel system
    if (isPublicChannelMessage(message)) {
      await handlePublicChannelFlow(message);
      return;
    }

    // Message not in any configured channel - ignore silently
  } catch (error) {
    console.error("❌ Error handling message:", error);
  }
});

/**
 * Check if message is in a public channel or thread
 */
function isPublicChannelMessage(message) {
  if (!botRules.DEVELOPER_CONTROLS.ENABLE_PUBLIC_CHANNELS) {
    return false;
  }

  const channelInfo = channelService.getChannelInfo(message);

  // Direct public channel message
  const isPublicChannel = botRules.PUBLIC_CHANNELS.APPROVED_CHANNELS.includes(channelInfo.channelName);

  // Message in thread of public channel
  const isInPublicThread = message.channel.isThread() &&
    message.channel.parent &&
    botRules.PUBLIC_CHANNELS.APPROVED_CHANNELS.includes(message.channel.parent.name);

  return isPublicChannel || isInPublicThread;
}

/**
 * Handle the complete public channel message flow
 */
async function handlePublicChannelFlow(message) {
  try {
    // Check if bot should respond
    const responseCheck = await publicChannelService.shouldRespond(message, client.user.id, client);

    if (!responseCheck.shouldRespond) {
      handleNonResponseCase(responseCheck.reason, message);
      return;
    }

    // Process the message
    await processPublicChannelMessage(message);

  } catch (error) {
    console.error("❌ Error in public channel flow:", error);
    await sendErrorResponse(message, error);
  }
}

/**
 * Handle cases where bot doesn't respond
 */
function handleNonResponseCase(reason, message) {
  switch (reason) {
    case 'escalated':
      // User is escalated - silent ignore
      console.log(`🚫 Ignoring message from escalated user: ${message.author.username}`);
      break;
    case 'has_active_thread':
      // User should use their existing thread - silent ignore
      console.log(`🧵 User ${message.author.username} has active thread, ignoring main channel message`);
      break;
    case 'rate_limited':
      // Rate limited - could optionally notify user
      console.log(`⏱️ Rate limited user: ${message.author.username}`);
      break;
    default:
      // Other reasons (no mention, channel not approved, etc.) - silent ignore
      break;
  }
}

// ═══════════════════════════════════════════════════════════════════════════════
// PUBLIC CHANNEL MESSAGE PROCESSING
// ═══════════════════════════════════════════════════════════════════════════════

/**
 * Process a public channel message through the complete AI flow
 */
async function processPublicChannelMessage(message) {
  const context = createMessageContext(message);

  try {
    // Step 1: Set up conversation channel (thread or main)
    await setupConversationChannel(context);

    // Step 2: Check for human escalation request
    if (await checkForEscalation(context)) {
      return; // Escalation handled, stop processing
    }

    // Step 3: Generate AI response
    await generateAIResponse(context);

  } catch (error) {
    await handleProcessingError(context, error);
  } finally {
    if (context.typingInterval) {
      clearInterval(context.typingInterval);
    }
  }
}

/**
 * Create message processing context
 */
function createMessageContext(message) {
  return {
    message,
    userId: message.author.id,
    username: message.author.username,
    isInMainChannel: !message.channel.isThread(),
    targetChannel: message.channel,
    typingInterval: null,
  };
}

/**
 * Set up the conversation channel (create thread if needed)
 */
async function setupConversationChannel(context) {
  if (context.isInMainChannel) {
    try {
      const thread = await publicChannelService.createUserThread(
        context.message,
        'AI Support Conversation',
        client
      );
      context.targetChannel = thread;
      console.log(`🧵 Created thread for ${context.username}: ${thread.name}`);
    } catch (error) {
      console.error('⚠️ Failed to create thread, using direct reply:', error);
      // targetChannel remains as message.channel (fallback)
    }
  }

  // Start typing indicator
  context.typingInterval = setInterval(() => context.targetChannel.sendTyping(), 5000);
  context.targetChannel.sendTyping();
}

/**
 * Check for human escalation request
 */
async function checkForEscalation(context) {
  const needsEscalation = await publicChannelService.detectHumanHelpRequest(
    context.message,
    aiService
  );

  if (needsEscalation) {
    // Send escalation to appropriate channel (thread if available, otherwise main channel)
    await publicChannelService.escalateToHuman(context.message, client, context.targetChannel);
    console.log(`🚨 Escalated ${context.username} to human support in ${context.targetChannel.name || 'main channel'}`);
    return true;
  }

  return false;
}

/**
 * Generate and send AI response
 */
async function generateAIResponse(context) {
  // Generate thread-specific conversation key
  const conversationKey = getConversationKey(context.message);

  try {
    // Check if PublicArticleService is properly initialized
    if (!publicArticleService.isInitialized()) {
      console.log("[PublicArticleService] Service not fully initialized, using fallback");
      // Use fallback system prompt
      await publicConversationService.initializeConversation(conversationKey, null, false);
      publicConversationService.addUserMessage(conversationKey, context.message.content, false);
      
      const conversationHistory = publicConversationService.getConversationHistory(conversationKey, false);
      const aiResponse = await aiService.generateResponse(conversationHistory);
      
      if (context.typingInterval) {
        clearInterval(context.typingInterval);
        context.typingInterval = null;
      }

      if (isLowConfidenceResponse(aiResponse)) {
        await handleLowConfidenceResponse(context, aiResponse);
      } else {
        await handleNormalResponse(context, aiResponse);
      }
      return;
    }

    // Get relevant content for the user's query
    const relevantContent = await publicArticleService.getRelevantContent(context.message.content);
    
    // Create enhanced system prompt with query-specific content
    const enhancedSystemPrompt = publicContentManager.createEnhancedSystemPrompt(
      context.message.content, 
      relevantContent
    );

    // Initialize conversation with enhanced system prompt
    await publicConversationService.initializeConversation(conversationKey, enhancedSystemPrompt, false);
    publicConversationService.addUserMessage(conversationKey, context.message.content, false);

    // Get conversation history and generate response
    const conversationHistory = publicConversationService.getConversationHistory(conversationKey, false);
    const aiResponse = await aiService.generateResponse(conversationHistory);

    // Stop typing
    if (context.typingInterval) {
      clearInterval(context.typingInterval);
      context.typingInterval = null;
    }

    // Handle response based on confidence
    if (isLowConfidenceResponse(aiResponse)) {
      await handleLowConfidenceResponse(context, aiResponse);
    } else {
      await handleNormalResponse(context, aiResponse);
    }

  } catch (error) {
    console.error("❌ Error generating AI response:", error);
    // Fallback to original method if enhanced system fails
    await publicConversationService.initializeConversation(conversationKey, null, false, context.message.content);
    publicConversationService.addUserMessage(conversationKey, context.message.content, false);
    
    const conversationHistory = publicConversationService.getConversationHistory(conversationKey, false);
    const aiResponse = await aiService.generateResponse(conversationHistory);
    
    if (context.typingInterval) {
      clearInterval(context.typingInterval);
      context.typingInterval = null;
    }

    if (isLowConfidenceResponse(aiResponse)) {
      await handleLowConfidenceResponse(context, aiResponse);
    } else {
      await handleNormalResponse(context, aiResponse);
    }
  }
}

/**
 * Generate conversation key based on message context
 */
function getConversationKey(message) {
  const userId = message.author.id;

  if (message.channel.isThread()) {
    const parentChannelId = message.channel.parentId;
    const threadId = message.channel.id;
    return `user_${userId}:${parentChannelId}:${threadId}`;
  } else {
    return `user_${userId}`;
  }
}

/**
 * Check if AI response has low confidence
 */
function isLowConfidenceResponse(aiResponse) {
  return aiResponse.confidence &&
         aiResponse.confidence < botRules.PUBLIC_CHANNELS.CONFIDENCE_THRESHOLD;
}

/**
 * Handle low confidence AI response
 */
async function handleLowConfidenceResponse(context, aiResponse) {
  const lowConfidenceResponse = publicChannelService.getLowConfidenceResponse();
  const escalationRole = botRules.PUBLIC_CHANNELS.ESCALATION_ROLE || '';
  const fullResponse = `${lowConfidenceResponse}\n${escalationRole}`;

  await sendResponse(context, fullResponse);
  await logInteraction(context, lowConfidenceResponse, aiResponse.confidence);
}

/**
 * Handle normal AI response
 */
async function handleNormalResponse(context, aiResponse) {
  const responseText = aiResponse.isValid ? aiResponse.response : aiResponse.response;

  await sendResponse(context, responseText);

  // Add to conversation history if valid
  if (aiResponse.isValid) {
    const conversationKey = getConversationKey(context.message);
    publicConversationService.addAssistantMessage(conversationKey, aiResponse.response, false);
  }

  await logInteraction(context, responseText, aiResponse.confidence);
}

/**
 * Send response to appropriate channel
 */
async function sendResponse(context, responseText) {
  if (context.targetChannel === context.message.channel) {
    await context.message.reply(responseText);
  } else {
    await context.targetChannel.send(`<@${context.userId}> ${responseText}`);
  }
}

/**
 * Log interaction for monitoring
 */
async function logInteraction(context, response, confidence) {
  // Create thread info if not in main channel
  const threadInfo = context.targetChannel !== context.message.channel ? {
    name: context.targetChannel.name,
    id: context.targetChannel.id
  } : null;

  await publicChannelService.logQuery(
    context.userId,
    context.username,
    context.message.content,
    response,
    confidence,
    client,
    threadInfo,
    false // Not an escalation
  );
}

/**
 * Handle processing errors
 */
async function handleProcessingError(context, error) {
  console.error("❌ Error processing public channel message:", error.message);

  const fallbackResponse = constants.MESSAGES.getFallbackResponse(constants.ROLES.SUPPORT_TEAM);
  await sendResponse(context, fallbackResponse);
}

/**
 * Send error response for unhandled errors
 */
async function sendErrorResponse(message, error) {
  try {
    const errorResponse = "Sorry, I encountered an error. Please try again or contact support.";
    await message.reply(errorResponse);
  } catch (replyError) {
    console.error("❌ Failed to send error response:", replyError);
  }
}

// ═══════════════════════════════════════════════════════════════════════════════
// INTERACTION HANDLING
// ═══════════════════════════════════════════════════════════════════════════════

/**
 * Handle Discord interactions (slash commands and buttons)
 */
client.on('interactionCreate', async interaction => {
  try {
    if (interaction.isChatInputCommand()) {
      await handleSlashCommand(interaction);
    } else if (interaction.isButton()) {
      await handleButtonInteraction(interaction);
    }
  } catch (error) {
    console.error('❌ Error handling interaction:', error);
    await handleInteractionError(interaction, error);
  }
});

/**
 * Handle slash command interactions
 */
async function handleSlashCommand(interaction) {
  const command = commands.get(interaction.commandName);

  if (!command) {
    console.error(`❌ Unknown command: ${interaction.commandName}`);
    return;
  }

  await command.execute(interaction, ticketSelectionService);
}

/**
 * Handle button interactions (ticket system only)
 */
async function handleButtonInteraction(interaction) {
  // Only handle buttons in ticket channels
  if (ticketChannelService.isTicketChannel(interaction.channel)) {
    await ticketButtonHandler.handleButtonInteraction(interaction);
  } else {
    console.log(`🔘 Button interaction in non-ticket channel ignored: ${interaction.customId}`);
  }
}

/**
 * Handle interaction errors
 */
async function handleInteractionError(interaction, error) {
  const errorMessage = 'There was an error while executing this command!';

  try {
    if (interaction.replied || interaction.deferred) {
      await interaction.followUp({ content: errorMessage, ephemeral: true });
    } else {
      await interaction.reply({ content: errorMessage, ephemeral: true });
    }
  } catch (followupError) {
    console.error('❌ Failed to send error response:', followupError);
  }
}

// ═══════════════════════════════════════════════════════════════════════════════
// CHANNEL EVENT HANDLING
// ═══════════════════════════════════════════════════════════════════════════════

/**
 * Handle thread creation (ticket system only)
 */
client.on("threadCreate", async (thread) => {
  try {
    if (ticketChannelService.isTicketChannel(thread)) {
      await ticketChannelManager.handleChannelCreation(thread);
    }
  } catch (error) {
    console.error('❌ Error handling thread creation:', error);
  }
});

/**
 * Handle channel deletion (ticket system only)
 */
client.on('channelDelete', async (channel) => {
  try {
    await ticketChannelManager.handleChannelDeletion(channel);
  } catch (error) {
    console.error('❌ Error handling channel deletion:', error);
  }
});

// ═══════════════════════════════════════════════════════════════════════════════
// BOT LOGIN
// ═══════════════════════════════════════════════════════════════════════════════

client.login(process.env.DISCORD_TOKEN);<|MERGE_RESOLUTION|>--- conflicted
+++ resolved
@@ -60,13 +60,6 @@
 let ticketChannelManager;
 let loggingService;
 
-<<<<<<< HEAD
-// ═══════════════════════════════════════════════════════════════════════════════
-// BOT INITIALIZATION
-// ═══════════════════════════════════════════════════════════════════════════════
-
-=======
->>>>>>> 9300f37f
 client.once("ready", async () => {
   console.log(constants.MESSAGES.BOT_READY, client.user.tag);
 
@@ -101,7 +94,7 @@
   try {
     // Initialize public articles
     await publicArticleService.initialize();
-    
+
     // Log initialization status
     const status = publicArticleService.getInitializationStatus();
     console.log("✅ Public articles loaded successfully");
@@ -339,10 +332,10 @@
       // Use fallback system prompt
       await publicConversationService.initializeConversation(conversationKey, null, false);
       publicConversationService.addUserMessage(conversationKey, context.message.content, false);
-      
+
       const conversationHistory = publicConversationService.getConversationHistory(conversationKey, false);
       const aiResponse = await aiService.generateResponse(conversationHistory);
-      
+
       if (context.typingInterval) {
         clearInterval(context.typingInterval);
         context.typingInterval = null;
@@ -358,10 +351,10 @@
 
     // Get relevant content for the user's query
     const relevantContent = await publicArticleService.getRelevantContent(context.message.content);
-    
+
     // Create enhanced system prompt with query-specific content
     const enhancedSystemPrompt = publicContentManager.createEnhancedSystemPrompt(
-      context.message.content, 
+      context.message.content,
       relevantContent
     );
 
@@ -391,10 +384,10 @@
     // Fallback to original method if enhanced system fails
     await publicConversationService.initializeConversation(conversationKey, null, false, context.message.content);
     publicConversationService.addUserMessage(conversationKey, context.message.content, false);
-    
+
     const conversationHistory = publicConversationService.getConversationHistory(conversationKey, false);
     const aiResponse = await aiService.generateResponse(conversationHistory);
-    
+
     if (context.typingInterval) {
       clearInterval(context.typingInterval);
       context.typingInterval = null;
