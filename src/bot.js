import "dotenv/config";
import { Client, GatewayIntentBits, ChannelType } from "discord.js";
import { getServerFallbackResponse } from './config/serverConfigs.js';

// Import services
import ArticleService from "./services/ArticleService.js";
import ConversationService from "./services/ConversationService.js";
import AIService from "./services/AIService.js";
import TicketChannelService from "./services/TicketChannelService.js";
import TicketSelectionService from './services/TicketSelectionService.js';
import LoggingService from './services/LoggingService.js';
import PublicChannelService from './services/PublicChannelService.js';
import ChannelService from './services/ChannelService.js';
import PublicArticleService from "./services/PublicArticleService.js";

// Import handlers
import TicketButtonHandler from './services/TicketButtonHandler.js';
import TicketChannelManager from './services/TicketChannelManager.js';

// Import commands
import commands from './commands/index.js';

// Import constants
import constants from "./config/constants.js";
import botRules from "./config/botRules.js";

// ═══════════════════════════════════════════════════════════════════════════════
// SERVICE INITIALIZATION
// ═══════════════════════════════════════════════════════════════════════════════

// Core services
const articleService = new ArticleService();
const aiService = new AIService();
const channelService = new ChannelService();

// Ticket system services
const ticketSelectionService = new TicketSelectionService();
const ticketChannelService = new TicketChannelService(ticketSelectionService, articleService, aiService);
const conversationService = new ConversationService(articleService);

// Public channel services
const publicArticleService = new PublicArticleService();
const publicChannelService = new PublicChannelService();
const publicConversationService = new ConversationService(publicArticleService);

// Create Discord client
const client = new Client({
  intents: [
    GatewayIntentBits.Guilds,
    GatewayIntentBits.GuildMessages,
    GatewayIntentBits.MessageContent,
    GatewayIntentBits.GuildModeration, // For thread management
  ],
});

// Initialize handlers after client is ready
let ticketButtonHandler;
let ticketChannelManager;
let loggingService;

// ═══════════════════════════════════════════════════════════════════════════════
// BOT INITIALIZATION
// ═══════════════════════════════════════════════════════════════════════════════

client.once("ready", async () => {
  console.log(constants.MESSAGES.BOT_READY, client.user.tag);
  
  // Initialize logging service
  loggingService = new LoggingService(client);
  
  // Initialize ticket system handlers
  ticketButtonHandler = new TicketButtonHandler(ticketSelectionService, articleService, conversationService, loggingService);
  ticketChannelManager = new TicketChannelManager(ticketSelectionService, loggingService);
  
  // Set up ticket service dependencies
  ticketChannelService.setServices(conversationService, aiService);
  ticketChannelService.setLoggingService(loggingService);
  
  // Set bot status and activity
  client.user.setActivity(constants.BOT_CONFIG.ACTIVITY_NAME, {
    type: constants.BOT_CONFIG.ACTIVITY_TYPE,
  });
  client.user.setStatus(constants.BOT_CONFIG.STATUS);
  
  // Initialize article services
  await initializeServices();
  
  // Set up periodic maintenance
  setupPeriodicMaintenance();
});

/**
 * Initialize all article services
 */
async function initializeServices() {
  try {
    // Initialize public articles
    await publicArticleService.initialize();
    console.log("✅ Public articles loaded successfully");
    
    // Rebuild thread tracking after restart
    await publicChannelService.rebuildThreadTracking(client);
    console.log("✅ Thread tracking rebuilt successfully");
    
  } catch (error) {
    console.error("❌ Error initializing services:", error);
  }
}

/**
 * Set up periodic maintenance tasks
 */
function setupPeriodicMaintenance() {
  // Clean up archived threads every 30 minutes
  setInterval(() => {
    publicChannelService.cleanupArchivedThreads(client);
  }, 30 * 60 * 1000);
  
  console.log("✅ Periodic maintenance tasks scheduled");
}

// Register slash commands when bot is ready
client.once('ready', async () => {
  console.log(`Logged in as ${client.user.tag}`);
  
  try {
    const commandData = Array.from(commands.values()).map(command => command.data);
    await client.application.commands.set(commandData);
    console.log('✅ Slash commands registered successfully');
  } catch (error) {
    console.error('❌ Error registering slash commands:', error);
  }
});

// ═══════════════════════════════════════════════════════════════════════════════
// MESSAGE HANDLING
// ═══════════════════════════════════════════════════════════════════════════════

/**
 * Main message handler - routes messages to appropriate handlers
 */
client.on("messageCreate", async (message) => {
  // Ignore bot messages
  if (message.author.bot) return;

  try {
    // Route to ticket system
    if (ticketChannelService.isTicketChannel(message.channel)) {
      await ticketChannelService.handleMessage(message);
      return;
    }

    // Route to public channel system
    if (isPublicChannelMessage(message)) {
      await handlePublicChannelFlow(message);
      return;
    }

    // Message not in any configured channel - ignore silently
  } catch (error) {
    console.error("❌ Error handling message:", error);
  }
});

/**
 * Check if message is in a public channel or thread
 */
function isPublicChannelMessage(message) {
  if (!botRules.DEVELOPER_CONTROLS.ENABLE_PUBLIC_CHANNELS) {
    return false;
  }

  const channelInfo = channelService.getChannelInfo(message);
  
  // Direct public channel message
  const isPublicChannel = botRules.PUBLIC_CHANNELS.APPROVED_CHANNELS.includes(channelInfo.channelName);
  
  // Message in thread of public channel
  const isInPublicThread = message.channel.isThread() && 
    message.channel.parent &&
    botRules.PUBLIC_CHANNELS.APPROVED_CHANNELS.includes(message.channel.parent.name);

  return isPublicChannel || isInPublicThread;
}

/**
 * Handle the complete public channel message flow
 */
async function handlePublicChannelFlow(message) {
  try {
    // Check if bot should respond
    const responseCheck = await publicChannelService.shouldRespond(message, client.user.id, client);
    
    if (!responseCheck.shouldRespond) {
      handleNonResponseCase(responseCheck.reason, message);
      return;
    }

    // Process the message
    await processPublicChannelMessage(message);
    
  } catch (error) {
    console.error("❌ Error in public channel flow:", error);
    await sendErrorResponse(message, error);
  }
}

/**
 * Handle cases where bot doesn't respond
 */
function handleNonResponseCase(reason, message) {
  switch (reason) {
    case 'escalated':
      // User is escalated - silent ignore
      console.log(`🚫 Ignoring message from escalated user: ${message.author.username}`);
      break;
    case 'has_active_thread':
      // User should use their existing thread - silent ignore
      console.log(`🧵 User ${message.author.username} has active thread, ignoring main channel message`);
      break;
    case 'rate_limited':
      // Rate limited - could optionally notify user
      console.log(`⏱️ Rate limited user: ${message.author.username}`);
      break;
    default:
      // Other reasons (no mention, channel not approved, etc.) - silent ignore
      break;
  }
}

// ═══════════════════════════════════════════════════════════════════════════════
// PUBLIC CHANNEL MESSAGE PROCESSING
// ═══════════════════════════════════════════════════════════════════════════════

/**
 * Process a public channel message through the complete AI flow
 */
async function processPublicChannelMessage(message) {
  const context = createMessageContext(message);
  
  try {
<<<<<<< HEAD
    // Step 1: Set up conversation channel (thread or main)
    await setupConversationChannel(context);
    
    // Step 2: Check for human escalation request
    if (await checkForEscalation(context)) {
      return; // Escalation handled, stop processing
=======
    typingInterval = setInterval(() => message.channel.sendTyping(), 5000);
    message.channel.sendTyping();
    await conversationService.initializeConversation(userId, null, true);
    conversationService.addUserMessage(userId, message.content, true);
    const conversationHistory = conversationService.getConversationHistory(userId, true);
    console.log("----conversationHistory----", conversationHistory);
    const aiResponse = await aiService.generateResponse(conversationHistory, message.guild.id);
    console.log("----aiResponse----", aiResponse);
    if (typingInterval) clearInterval(typingInterval);
    // --- Confidence Threshold ---
    if (aiResponse.confidence && aiResponse.confidence < botRules.PUBLIC_CHANNELS.CONFIDENCE_THRESHOLD) {
      const lowConfidenceResponse = publicChannelService.getLowConfidenceResponse();
      const escalationRole = botRules.PUBLIC_CHANNELS.ESCALATION_ROLE || '';
      await message.reply(`${lowConfidenceResponse}\n${escalationRole}`);
      await publicChannelService.logQuery(userId, username, message.content, lowConfidenceResponse, aiResponse.confidence, client);
      return;
>>>>>>> 6ff9f545
    }
    
    // Step 3: Generate AI response
    await generateAIResponse(context);
    
  } catch (error) {
    await handleProcessingError(context, error);
  } finally {
    if (context.typingInterval) {
      clearInterval(context.typingInterval);
    }
<<<<<<< HEAD
=======
  } catch (err) {
    if (typingInterval) clearInterval(typingInterval);
    console.error("Error processing public channel message:", err.message);
    message.reply(getServerFallbackResponse(message.guild.id));
>>>>>>> 6ff9f545
  }
}

/**
 * Create message processing context
 */
function createMessageContext(message) {
  return {
    message,
    userId: message.author.id,
    username: message.author.username,
    isInMainChannel: !message.channel.isThread(),
    targetChannel: message.channel,
    typingInterval: null,
  };
}

/**
 * Set up the conversation channel (create thread if needed)
 */
async function setupConversationChannel(context) {
  if (context.isInMainChannel) {
    try {
      const thread = await publicChannelService.createUserThread(
        context.message, 
        'AI Support Conversation',
        client
      );
      context.targetChannel = thread;
      console.log(`🧵 Created thread for ${context.username}: ${thread.name}`);
    } catch (error) {
      console.error('⚠️ Failed to create thread, using direct reply:', error);
      // targetChannel remains as message.channel (fallback)
    }
  }
  
  // Start typing indicator
  context.typingInterval = setInterval(() => context.targetChannel.sendTyping(), 5000);
  context.targetChannel.sendTyping();
}

/**
 * Check for human escalation request
 */
async function checkForEscalation(context) {
  const needsEscalation = await publicChannelService.detectHumanHelpRequest(
    context.message, 
    aiService
  );
  
  if (needsEscalation) {
    // Send escalation to appropriate channel (thread if available, otherwise main channel)
    await publicChannelService.escalateToHuman(context.message, client, context.targetChannel);
    console.log(`🚨 Escalated ${context.username} to human support in ${context.targetChannel.name || 'main channel'}`);
    return true;
  }
  
  return false;
}

/**
 * Generate and send AI response
 */
async function generateAIResponse(context) {
  // Generate thread-specific conversation key
  const conversationKey = getConversationKey(context.message);
  
  // Initialize conversation
  await publicConversationService.initializeConversation(conversationKey, null, false);
  publicConversationService.addUserMessage(conversationKey, context.message.content, false);
  
  // Get conversation history and generate response
  const conversationHistory = publicConversationService.getConversationHistory(conversationKey, false);
  const aiResponse = await aiService.generateResponse(conversationHistory);
  
  // Stop typing
  if (context.typingInterval) {
    clearInterval(context.typingInterval);
    context.typingInterval = null;
  }
  
  // Handle response based on confidence
  if (isLowConfidenceResponse(aiResponse)) {
    await handleLowConfidenceResponse(context, aiResponse);
  } else {
    await handleNormalResponse(context, aiResponse);
  }
}

/**
 * Generate conversation key based on message context
 */
function getConversationKey(message) {
  const userId = message.author.id;
  
  if (message.channel.isThread()) {
    const parentChannelId = message.channel.parentId;
    const threadId = message.channel.id;
    return `user_${userId}:${parentChannelId}:${threadId}`;
  } else {
    return `user_${userId}`;
  }
}

/**
 * Check if AI response has low confidence
 */
function isLowConfidenceResponse(aiResponse) {
  return aiResponse.confidence && 
         aiResponse.confidence < botRules.PUBLIC_CHANNELS.CONFIDENCE_THRESHOLD;
}

/**
 * Handle low confidence AI response
 */
async function handleLowConfidenceResponse(context, aiResponse) {
  const lowConfidenceResponse = publicChannelService.getLowConfidenceResponse();
  const escalationRole = botRules.PUBLIC_CHANNELS.ESCALATION_ROLE || '';
  const fullResponse = `${lowConfidenceResponse}\n${escalationRole}`;
  
  await sendResponse(context, fullResponse);
  await logInteraction(context, lowConfidenceResponse, aiResponse.confidence);
}

/**
 * Handle normal AI response
 */
async function handleNormalResponse(context, aiResponse) {
  const responseText = aiResponse.isValid ? aiResponse.response : aiResponse.response;
  
  await sendResponse(context, responseText);
  
  // Add to conversation history if valid
  if (aiResponse.isValid) {
    const conversationKey = getConversationKey(context.message);
    publicConversationService.addAssistantMessage(conversationKey, aiResponse.response, false);
  }
  
  await logInteraction(context, responseText, aiResponse.confidence);
}

/**
 * Send response to appropriate channel
 */
async function sendResponse(context, responseText) {
  if (context.targetChannel === context.message.channel) {
    await context.message.reply(responseText);
  } else {
    await context.targetChannel.send(`<@${context.userId}> ${responseText}`);
  }
}

/**
 * Log interaction for monitoring
 */
async function logInteraction(context, response, confidence) {
  // Create thread info if not in main channel
  const threadInfo = context.targetChannel !== context.message.channel ? {
    name: context.targetChannel.name,
    id: context.targetChannel.id
  } : null;
  
  await publicChannelService.logQuery(
    context.userId,
    context.username,
    context.message.content,
    response,
    confidence,
    client,
    threadInfo,
    false // Not an escalation
  );
}

/**
 * Handle processing errors
 */
async function handleProcessingError(context, error) {
  console.error("❌ Error processing public channel message:", error.message);
  
  const fallbackResponse = constants.MESSAGES.getFallbackResponse(constants.ROLES.SUPPORT_TEAM);
  await sendResponse(context, fallbackResponse);
}

/**
 * Send error response for unhandled errors
 */
async function sendErrorResponse(message, error) {
  try {
    const errorResponse = "Sorry, I encountered an error. Please try again or contact support.";
    await message.reply(errorResponse);
  } catch (replyError) {
    console.error("❌ Failed to send error response:", replyError);
  }
}

// ═══════════════════════════════════════════════════════════════════════════════
// INTERACTION HANDLING
// ═══════════════════════════════════════════════════════════════════════════════

/**
 * Handle Discord interactions (slash commands and buttons)
 */
client.on('interactionCreate', async interaction => {
  try {
    if (interaction.isChatInputCommand()) {
      await handleSlashCommand(interaction);
    } else if (interaction.isButton()) {
      await handleButtonInteraction(interaction);
    }
  } catch (error) {
    console.error('❌ Error handling interaction:', error);
    await handleInteractionError(interaction, error);
  }
});

/**
 * Handle slash command interactions
 */
async function handleSlashCommand(interaction) {
  const command = commands.get(interaction.commandName);
  
  if (!command) {
    console.error(`❌ Unknown command: ${interaction.commandName}`);
    return;
  }

  await command.execute(interaction, ticketSelectionService);
}

/**
 * Handle button interactions (ticket system only)
 */
async function handleButtonInteraction(interaction) {
  // Only handle buttons in ticket channels
  if (ticketChannelService.isTicketChannel(interaction.channel)) {
    await ticketButtonHandler.handleButtonInteraction(interaction);
  } else {
    console.log(`🔘 Button interaction in non-ticket channel ignored: ${interaction.customId}`);
  }
}

/**
 * Handle interaction errors
 */
async function handleInteractionError(interaction, error) {
  const errorMessage = 'There was an error while executing this command!';
  
  try {
    if (interaction.replied || interaction.deferred) {
      await interaction.followUp({ content: errorMessage, ephemeral: true });
    } else {
      await interaction.reply({ content: errorMessage, ephemeral: true });
    }
  } catch (followupError) {
    console.error('❌ Failed to send error response:', followupError);
  }
}

// ═══════════════════════════════════════════════════════════════════════════════
// CHANNEL EVENT HANDLING
// ═══════════════════════════════════════════════════════════════════════════════

/**
 * Handle thread creation (ticket system only)
 */
client.on("threadCreate", async (thread) => {
  try {
    if (ticketChannelService.isTicketChannel(thread)) {
      await ticketChannelManager.handleChannelCreation(thread);
    }
  } catch (error) {
    console.error('❌ Error handling thread creation:', error);
  }
});

/**
 * Handle channel deletion (ticket system only)
 */
client.on('channelDelete', async (channel) => {
  try {
    await ticketChannelManager.handleChannelDeletion(channel);
  } catch (error) {
    console.error('❌ Error handling channel deletion:', error);
  }
});

// ═══════════════════════════════════════════════════════════════════════════════
// BOT LOGIN
// ═══════════════════════════════════════════════════════════════════════════════

client.login(process.env.DISCORD_TOKEN);
<|MERGE_RESOLUTION|>--- conflicted
+++ resolved
@@ -64,27 +64,27 @@
 
 client.once("ready", async () => {
   console.log(constants.MESSAGES.BOT_READY, client.user.tag);
-  
+
   // Initialize logging service
   loggingService = new LoggingService(client);
-  
+
   // Initialize ticket system handlers
   ticketButtonHandler = new TicketButtonHandler(ticketSelectionService, articleService, conversationService, loggingService);
   ticketChannelManager = new TicketChannelManager(ticketSelectionService, loggingService);
-  
+
   // Set up ticket service dependencies
   ticketChannelService.setServices(conversationService, aiService);
   ticketChannelService.setLoggingService(loggingService);
-  
+
   // Set bot status and activity
   client.user.setActivity(constants.BOT_CONFIG.ACTIVITY_NAME, {
     type: constants.BOT_CONFIG.ACTIVITY_TYPE,
   });
   client.user.setStatus(constants.BOT_CONFIG.STATUS);
-  
+
   // Initialize article services
   await initializeServices();
-  
+
   // Set up periodic maintenance
   setupPeriodicMaintenance();
 });
@@ -97,11 +97,11 @@
     // Initialize public articles
     await publicArticleService.initialize();
     console.log("✅ Public articles loaded successfully");
-    
+
     // Rebuild thread tracking after restart
     await publicChannelService.rebuildThreadTracking(client);
     console.log("✅ Thread tracking rebuilt successfully");
-    
+
   } catch (error) {
     console.error("❌ Error initializing services:", error);
   }
@@ -115,14 +115,14 @@
   setInterval(() => {
     publicChannelService.cleanupArchivedThreads(client);
   }, 30 * 60 * 1000);
-  
+
   console.log("✅ Periodic maintenance tasks scheduled");
 }
 
 // Register slash commands when bot is ready
 client.once('ready', async () => {
   console.log(`Logged in as ${client.user.tag}`);
-  
+
   try {
     const commandData = Array.from(commands.values()).map(command => command.data);
     await client.application.commands.set(commandData);
@@ -171,12 +171,12 @@
   }
 
   const channelInfo = channelService.getChannelInfo(message);
-  
+
   // Direct public channel message
   const isPublicChannel = botRules.PUBLIC_CHANNELS.APPROVED_CHANNELS.includes(channelInfo.channelName);
-  
+
   // Message in thread of public channel
-  const isInPublicThread = message.channel.isThread() && 
+  const isInPublicThread = message.channel.isThread() &&
     message.channel.parent &&
     botRules.PUBLIC_CHANNELS.APPROVED_CHANNELS.includes(message.channel.parent.name);
 
@@ -190,7 +190,7 @@
   try {
     // Check if bot should respond
     const responseCheck = await publicChannelService.shouldRespond(message, client.user.id, client);
-    
+
     if (!responseCheck.shouldRespond) {
       handleNonResponseCase(responseCheck.reason, message);
       return;
@@ -198,7 +198,7 @@
 
     // Process the message
     await processPublicChannelMessage(message);
-    
+
   } catch (error) {
     console.error("❌ Error in public channel flow:", error);
     await sendErrorResponse(message, error);
@@ -237,51 +237,25 @@
  */
 async function processPublicChannelMessage(message) {
   const context = createMessageContext(message);
-  
-  try {
-<<<<<<< HEAD
+
+  try {
     // Step 1: Set up conversation channel (thread or main)
     await setupConversationChannel(context);
-    
+
     // Step 2: Check for human escalation request
     if (await checkForEscalation(context)) {
       return; // Escalation handled, stop processing
-=======
-    typingInterval = setInterval(() => message.channel.sendTyping(), 5000);
-    message.channel.sendTyping();
-    await conversationService.initializeConversation(userId, null, true);
-    conversationService.addUserMessage(userId, message.content, true);
-    const conversationHistory = conversationService.getConversationHistory(userId, true);
-    console.log("----conversationHistory----", conversationHistory);
-    const aiResponse = await aiService.generateResponse(conversationHistory, message.guild.id);
-    console.log("----aiResponse----", aiResponse);
-    if (typingInterval) clearInterval(typingInterval);
-    // --- Confidence Threshold ---
-    if (aiResponse.confidence && aiResponse.confidence < botRules.PUBLIC_CHANNELS.CONFIDENCE_THRESHOLD) {
-      const lowConfidenceResponse = publicChannelService.getLowConfidenceResponse();
-      const escalationRole = botRules.PUBLIC_CHANNELS.ESCALATION_ROLE || '';
-      await message.reply(`${lowConfidenceResponse}\n${escalationRole}`);
-      await publicChannelService.logQuery(userId, username, message.content, lowConfidenceResponse, aiResponse.confidence, client);
-      return;
->>>>>>> 6ff9f545
-    }
-    
+    }
+
     // Step 3: Generate AI response
     await generateAIResponse(context);
-    
+
   } catch (error) {
     await handleProcessingError(context, error);
   } finally {
     if (context.typingInterval) {
       clearInterval(context.typingInterval);
     }
-<<<<<<< HEAD
-=======
-  } catch (err) {
-    if (typingInterval) clearInterval(typingInterval);
-    console.error("Error processing public channel message:", err.message);
-    message.reply(getServerFallbackResponse(message.guild.id));
->>>>>>> 6ff9f545
   }
 }
 
@@ -306,7 +280,7 @@
   if (context.isInMainChannel) {
     try {
       const thread = await publicChannelService.createUserThread(
-        context.message, 
+        context.message,
         'AI Support Conversation',
         client
       );
@@ -317,7 +291,7 @@
       // targetChannel remains as message.channel (fallback)
     }
   }
-  
+
   // Start typing indicator
   context.typingInterval = setInterval(() => context.targetChannel.sendTyping(), 5000);
   context.targetChannel.sendTyping();
@@ -328,17 +302,17 @@
  */
 async function checkForEscalation(context) {
   const needsEscalation = await publicChannelService.detectHumanHelpRequest(
-    context.message, 
+    context.message,
     aiService
   );
-  
+
   if (needsEscalation) {
     // Send escalation to appropriate channel (thread if available, otherwise main channel)
     await publicChannelService.escalateToHuman(context.message, client, context.targetChannel);
     console.log(`🚨 Escalated ${context.username} to human support in ${context.targetChannel.name || 'main channel'}`);
     return true;
   }
-  
+
   return false;
 }
 
@@ -348,21 +322,21 @@
 async function generateAIResponse(context) {
   // Generate thread-specific conversation key
   const conversationKey = getConversationKey(context.message);
-  
+
   // Initialize conversation
   await publicConversationService.initializeConversation(conversationKey, null, false);
   publicConversationService.addUserMessage(conversationKey, context.message.content, false);
-  
+
   // Get conversation history and generate response
   const conversationHistory = publicConversationService.getConversationHistory(conversationKey, false);
   const aiResponse = await aiService.generateResponse(conversationHistory);
-  
+
   // Stop typing
   if (context.typingInterval) {
     clearInterval(context.typingInterval);
     context.typingInterval = null;
   }
-  
+
   // Handle response based on confidence
   if (isLowConfidenceResponse(aiResponse)) {
     await handleLowConfidenceResponse(context, aiResponse);
@@ -376,7 +350,7 @@
  */
 function getConversationKey(message) {
   const userId = message.author.id;
-  
+
   if (message.channel.isThread()) {
     const parentChannelId = message.channel.parentId;
     const threadId = message.channel.id;
@@ -390,7 +364,7 @@
  * Check if AI response has low confidence
  */
 function isLowConfidenceResponse(aiResponse) {
-  return aiResponse.confidence && 
+  return aiResponse.confidence &&
          aiResponse.confidence < botRules.PUBLIC_CHANNELS.CONFIDENCE_THRESHOLD;
 }
 
@@ -401,7 +375,7 @@
   const lowConfidenceResponse = publicChannelService.getLowConfidenceResponse();
   const escalationRole = botRules.PUBLIC_CHANNELS.ESCALATION_ROLE || '';
   const fullResponse = `${lowConfidenceResponse}\n${escalationRole}`;
-  
+
   await sendResponse(context, fullResponse);
   await logInteraction(context, lowConfidenceResponse, aiResponse.confidence);
 }
@@ -411,15 +385,15 @@
  */
 async function handleNormalResponse(context, aiResponse) {
   const responseText = aiResponse.isValid ? aiResponse.response : aiResponse.response;
-  
+
   await sendResponse(context, responseText);
-  
+
   // Add to conversation history if valid
   if (aiResponse.isValid) {
     const conversationKey = getConversationKey(context.message);
     publicConversationService.addAssistantMessage(conversationKey, aiResponse.response, false);
   }
-  
+
   await logInteraction(context, responseText, aiResponse.confidence);
 }
 
@@ -443,7 +417,7 @@
     name: context.targetChannel.name,
     id: context.targetChannel.id
   } : null;
-  
+
   await publicChannelService.logQuery(
     context.userId,
     context.username,
@@ -461,7 +435,7 @@
  */
 async function handleProcessingError(context, error) {
   console.error("❌ Error processing public channel message:", error.message);
-  
+
   const fallbackResponse = constants.MESSAGES.getFallbackResponse(constants.ROLES.SUPPORT_TEAM);
   await sendResponse(context, fallbackResponse);
 }
@@ -503,7 +477,7 @@
  */
 async function handleSlashCommand(interaction) {
   const command = commands.get(interaction.commandName);
-  
+
   if (!command) {
     console.error(`❌ Unknown command: ${interaction.commandName}`);
     return;
@@ -529,7 +503,7 @@
  */
 async function handleInteractionError(interaction, error) {
   const errorMessage = 'There was an error while executing this command!';
-  
+
   try {
     if (interaction.replied || interaction.deferred) {
       await interaction.followUp({ content: errorMessage, ephemeral: true });
